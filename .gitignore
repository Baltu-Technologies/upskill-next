# See https://help.github.com/articles/ignoring-files/ for more about ignoring files.

# ┌─ Dependencies ──────────────────────────────────────────────────────────────
/node_modules/
/.pnp
.pnp.js
/.yarn/install-state.gz

# ┌─ Amplify backend dependencies (AWS best practice) ─────────────────────────
amplify/**/node_modules/
amplify/package-lock.json
amplify/yarn.lock
amplify/pnpm-lock.yaml

# ┌─ Build outputs ─────────────────────────────────────────────────────────────
/.next/
/out/
/build/
/dist/
/upskill-react/

# ┌─ Testing & coverage ────────────────────────────────────────────────────────
/coverage

# ┌─ Logs & debug ──────────────────────────────────────────────────────────────
*.log
logs/
npm-debug.log*
yarn-debug.log*
yarn-error.log*
dev-debug.log
*cookies*.txt
debug-*.txt

# ┌─ Environment & secrets ──────────────────────────────────────────────────────
.env*
*.env*
.env.example
.env.local
.env.development
.env.production
.env.staging
.env.test
*.pem
*.key
secrets.json
config/secrets.json

# ┌─ Framework & platform ──────────────────────────────────────────────────────
.vercel/
/.amplify
/amplify_outputs*
/amplifyconfiguration*

# ┌─ Database credentials (Cursor) ─────────────────────────────────────────────
.cursor/mcp.json

# ┌─ Editor & IDE files ─────────────────────────────────────────────────────────
.idea/
/.vscode/
*.suo
*.ntvs*
*.njsproj
*.sln
*.sw?

# ┌─ OS & system files ──────────────────────────────────────────────────────────
.DS_Store
Thumbs.db

# ┌─ TypeScript cache ──────────────────────────────────────────────────────────
*.tsbuildinfo
next-env.d.ts

# ┌─ Backup & temp files ───────────────────────────────────────────────────────
*.backup
*.bak
*.old
*.orig
*.tmp
*~

# ┌─ Large binaries & packages ─────────────────────────────────────────────────
*.pkg
*.dmg
*.iso
*.exe
<<<<<<< HEAD

# Logs
logs
# Dependency directories
node_modules/
# Environment variables
# Editor directories and files
.idea
.vscode
# OS specific

# Task files
# tasks.json
# tasks/ 
=======
.env.example
.env.example
>>>>>>> 62c6dc65
<|MERGE_RESOLUTION|>--- conflicted
+++ resolved
@@ -84,23 +84,4 @@
 *.pkg
 *.dmg
 *.iso
-*.exe
-<<<<<<< HEAD
-
-# Logs
-logs
-# Dependency directories
-node_modules/
-# Environment variables
-# Editor directories and files
-.idea
-.vscode
-# OS specific
-
-# Task files
-# tasks.json
-# tasks/ 
-=======
-.env.example
-.env.example
->>>>>>> 62c6dc65
+*.exe